<<<<<<< HEAD
__version__ = '1.0.2b2.dev0'
=======
__version__ = '1.0.3b0'
>>>>>>> 74b68a5c
<|MERGE_RESOLUTION|>--- conflicted
+++ resolved
@@ -1,5 +1 @@
-<<<<<<< HEAD
-__version__ = '1.0.2b2.dev0'
-=======
-__version__ = '1.0.3b0'
->>>>>>> 74b68a5c
+__version__ = '1.0.3b0'